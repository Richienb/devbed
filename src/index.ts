/**
* @license
*
* MIT License
*
* Copyright (c) 2019 Richie Bendall
*
* Permission is hereby granted, free of charge, to any person obtaining a copy
* of this software and associated documentation files (the 'Software'), to deal
* in the Software without restriction, including without limitation the rights
* to use, copy, modify, merge, publish, distribute, sublicense, and/or sell
* copies of the Software, and to permit persons to whom the Software is
* furnished to do so, subject to the following conditions:
*
* The above copyright notice and this permission notice shall be included in all
* copies or substantial portions of the Software.
*
* THE SOFTWARE IS PROVIDED 'AS IS', WITHOUT WARRANTY OF ANY KIND, EXPRESS OR
* IMPLIED, INCLUDING BUT NOT LIMITED TO THE WARRANTIES OF MERCHANTABILITY,
* FITNESS FOR A PARTICULAR PURPOSE AND NONINFRINGEMENT. IN NO EVENT SHALL THE
* AUTHORS OR COPYRIGHT HOLDERS BE LIABLE FOR ANY CLAIM, DAMAGES OR OTHER
* LIABILITY, WHETHER IN AN ACTION OF CONTRACT, TORT OR OTHERWISE, ARISING FROM,
* OUT OF OR IN CONNECTION WITH THE SOFTWARE OR THE USE OR OTHER DEALINGS IN THE
* SOFTWARE.
*/

/// <reference types="minecraft-scripting-types-client" />
/// <reference types="minecraft-scripting-types-server" />

/**
* Entity object.
*/
interface BedEntity extends IEntity {
    /**
    * Destroy the entity object.
    */
    remove: true | null,

    /**
    * Check if the entity object is valid.
    */
    isValid: boolean | null
}

/**
* Query object.
*/
interface BedQuery extends IQuery {
    /**
    * Add a filter to the query.
    * @param identifier The identifier to use in the query.
    */
    filter(identifier: string): void,

    /**
<<<<<<< HEAD
    * Get the entities that the query captured.
    * @param cfields Filter the result by component fields.
    */
    search(cfields?: [number, number, number, number, number, number]): any[] | null
=======
    * Get the entities that the query captured.     * @param cfields Filter the result by component fields.
    */
    entities(cfields?: [number, number, number, number, number, number]): any[] | null
>>>>>>> 65877d20
}

/**
* Component object.
*/
interface BedComponent extends IComponent<any> {
    /**
    * Add the component to an entity.
    * @param ident The identifier of the entity.
    * @param existsOk If false an error will be thrown if the component already exists on the entity.
    */
    add(ent: IEntity | BedEntity, existsOk: boolean): boolean | null,

    /**
    * Check if an entity has a component.
    * @param ent The identifier of the entity.
    */
    has(ent: IEntity | BedEntity): boolean | null,

    /**
    * Get or set the data of an entity.
    * @param ent The identifier of the entity.
    * @param data The data to change provided as an object or as a Function that takes and returns a value.
    */
<<<<<<< HEAD
    data(ent: IEntity | BedEntity, data?: object | Function): IComponent<any> | boolean | null,
=======
    data(ent: IEntity | BedEntity, data: object | Function): IComponent<any> | boolean | null,
>>>>>>> 65877d20

    /**
    * Reload the component.
    * @param ent The identifier of the entity.
    */
    reload(ent: IEntity | BedEntity): boolean | null,

    /**
    * Remove the component from an entity.
    * @param ent The identifier of the entity.
    */
    remove(ent: IEntity | BedEntity): boolean | null
}

/**
* Component object from getComponent.
*/
interface BedGetComponent extends BedComponent {
    /**
    * Get or set the data of an entity.
    * @param data The data to change provided as an object or as a Function that takes and returns a value.
    */
    data(data: object | Function): IComponent<any> | boolean | null
}

/**
* A simplified implementation of the Minecraft Bedrock Scripting API.
*/
export class DevBed {
    /**
    * The system object.
    */
    public system: any

    /**
    * The total ticks that have passed since the script started.
    */
    public ticks = 0

    /**
    * The callbacks for the events.
    */
    private callbacks: any = {}

    /**
    * The extended properties.
    */
    public ext: any = {}

    /**
    * The API version targeted by DevBed.
    */
    public static readonly version = {
        major: 0,
        minor: 0,
    }

    /**
    * The namespace name used by DevBed.
    */
    private readonly bedspace: string = "devbed"

    /**
    * @param c The client or server object.
    * @param bedspace The main DevBed namespace name to use.
    */
    constructor(o: IClient | IServer, { bedspace = "devbed" } = {}) {
        this.system = o.registerSystem(DevBed.version.minor, DevBed.version.major)

        this.bedspace = bedspace

        this.system.initialize = (ev: IEventData<any>) => {
            this.callEach(this.callbacks.initialize, ev)
        }

        this.system.update = (ev: IEventData<any>) => {
            this.ticks++
            this.callEach(this.callbacks.update, ev)
        }

        this.system.shutdown = (ev: IEventData<any>) => {
            this.callEach(this.callbacks.shutdown, ev)
        }

        this.system.registerEventData(`${this.bedspace}:ev`, { name: "", isDevBed: true, data: {} })

        this.system.listenForEvent(`${this.bedspace}:ev`, (ev: { data: { isDevBed: true; name: string; data: object; }; }) => {
            if (ev.data.isDevBed !== true) throw new Error(`Conflict detected. Please ensure ${this.bedspace}:ev is not used by other scripts. If the issue persists, try changing your bedspace.`)
            this.callEach(this.callbacks[ev.data.name], ev.data.data)
        })
    }

    /**
    * The amount of ids that have already been created.
    */
    private ids = -1

    /**
    * Get a new ID for DevBed to use.
    */
    private getId(): string {
        this.ids++
        return `${this.bedspace}_${this.ids}`
    }

    /**
    * Create an entity.
    * @param entityType The type of entity to create.
    * @param identifier The template identifier of the enitity to create.
    * @entity
    */
    private createEntity(entityType?: "entity" | "item_entity", identifier?: string): BedEntity | null {
        const obj = entityType && identifier ? this.system.createEntity(entityType, identifier) : this.system.createEntity()
        if (typeof obj === "object") {
            obj.remove = (): true | null => this.system.destroyEntity(obj)
            obj.isValid = (): boolean | null => this.system.isValidEntity(obj)
        }
        return obj
    }

    /**
    * Create an entity.
    * @param identifier The template identifier of the enitity to create.
    * @entity
    */
    public entity(identifier?: string): BedEntity | null {
        return this.createEntity("entity", identifier)
    }


    /**
    * Create an item.
    * @param identifier The template identifier of the item to create.
    * @entity
    */
    public item(identifier?: string): BedEntity | null {
        return this.createEntity("item_entity", identifier)
    }

    /**
    * Parse the transformation of an array or object.
    * @param data The object to be transformed.
    * @param transform The transformation to apply.
    */
    private parseTransform(data: object | any[], transform: object | any[] | Function): object | any[] | void {
        if (Array.isArray(data) && Array.isArray(transform)) return [...data, ...transform]
        else if (typeof data === "object" && typeof transform === "object") return { ...data, ...transform }
        else if (typeof transform === "function") return transform(data)
    }

    /**
    * Transform IComponent to BedComponent.
    * @param id The identifier of the component.
    * @param obj The IComponent object.
    * @component
    */
    private transformComponent(id: string, obj: any): BedComponent | null {
        if (typeof obj === "object") {
            obj.add = (ent: IEntity | BedEntity, existsOk: boolean = true): boolean | null => {
                if (!existsOk && obj.has(ent)) throw new TypeError("Component already exists!")
                return this.system.createComponent(id, ent)
            }
            obj.has = (ent: IEntity | BedEntity): boolean | null => this.system.hasComponent(ent, id)
            obj.data = (ent: IEntity | BedEntity, data?: object | Function): IComponent<any> | boolean | null => {
                const curr = this.system.getComponent(ent, id)
                if (!data) return curr

                return this.system.applyComponentChanges(ent, this.parseTransform(curr, data))
            }
            obj.reload = (ent: IEntity | BedEntity): boolean | null => this.system.applyComponentChanges(ent, id)
            obj.remove = (ent: IEntity | BedEntity): boolean | null => this.system.destroyComponent(ent, id)
        }
        return obj
    }

    /**
    * Create a component.
    * @param id The identifier of the component to create.
    * @param data The date to associate with the component.
    * @component
    */
    public component(id: string = this.getId(), data: object = {}): BedComponent | null {
        const obj = this.system.registerComponent(id, data)
        return this.transformComponent(id, obj)
    }

    /**
    * Get the component of an entity.
    * @param id The identifier of the component to create.
    * @param ent The entity with the component.
    * @component
    */
    public getComponent(id: string, ent: IEntity | BedEntity): BedGetComponent | null {
        const obj = this.system.getComponent(ent, id);
        const tobj = this.transformComponent(id, obj)
        if (typeof tobj === "object" && tobj != null) {
            const d = tobj.data
            tobj.data = (data: object | Function): IComponent<any> | boolean | null => d(ent, data)
        }
        return tobj
    }

    /**
    * Call each callback in the array with the provided data.
    * @param arr The array of callbacks.
    * @param data The data to provide in the callback.
    * @events
    */
    private callEach(arr: Function[], data?: any): void {
        if (Array.isArray(arr)) arr.map((cb: Function) => cb(data))
    }

    /**
    * Listen for an event.
    * @param event The event identifier.
    * @param callback The callback to trigger.
    * @events
    */
    public on(event: SendToMinecraftClient | SendToMinecraftServer, callback: Function): void {
        event.split(" ").map((ev) => {
            if (!this.callbacks[ev] && !["initialize", "update", "shutdown"].includes(ev)) this.system.listenForEvent(ev, (e: IEventData<any>) => this.callEach(this.callbacks[ev], e))
            this.callbacks[ev].push(callback)
        })
    }

    /**
    * Remove an event listener for an event.
    * @param event The event identifier.
    * @param callback The callback to remove.
    * @events
    */
    public off(event: SendToMinecraftClient | SendToMinecraftServer, callback?: Function): void {
        event.split(" ").map((ev) => {
            if (callback) this.callbacks[ev] = this.callbacks[ev].filter((val: Function) => val !== callback)
            else this.callbacks[ev] = []
        })
    }

    /**
    * Listen for an event and trigger the callback once.
    * @param event The event identifier.
    * @param callback The callback to trigger.
    * @events
    * @shorthand
    */
    public once(event: SendToMinecraftClient | SendToMinecraftServer, callback: Function): void {
        const handleFire = (ev: any) => {
            this.off(event, handleFire)
            callback(ev)
        }
        this.on(event, handleFire)
    }

    /**
    * Trigger an event.
    * @param name The name of the event to post.
    * @param data The data to include in the event.
    * @events
    */
    public trigger(name: string, data: object = {}) {
        const eventData = this.system.createEventData(name)
        eventData.data = { ...eventData.data, ...data }

        this.system.broadcastEvent(name, eventData)
    }

    /**
    * Broadcast a custom event.
    * @param message The message to post.
    * @param data The data to pass to the event handlers.
    * @events
    */
    public bc(name: string, data: object = {}): void {
        this.trigger(`${this.bedspace}:ev`, { name, data })
    }

    /**
    * Post a message in chat.
    * @param message The message to post.
    * @events
    * @shorthand
    */
    public chat(message: string): void {
        this.trigger("minecraft:display_chat_event", { message })
    }

    /**
    * Configure the logging.
    * @events
    * @shorthand
    */
    public logconfig({
        info = false,
        warning = false,
        error = true,
    } = {}): void {
        this.trigger("minecraft:script_logger_config", {
            log_information: info,
            log_errors: error,
            log_warnings: warning,
        })
    }

    /**
    * Query for an object.
    * @param component The component to query.
    * @param fields The 3 query fields as an array of strings.
    * @entity
    */
    public query(component?: string, fields: [string, string, string] = ["x", "y", "z"]): BedQuery | null {
        const obj = component ? this.system.registerQuery(component, fields[0], fields[1], fields[2]) : this.system.registerQuery()
        if (typeof obj === "object") {
            obj.filter = (identifier: string): void => this.system.addFilterToQuery(obj, identifier)
            obj.search = (cfields?: [number, number, number, number, number, number]): any[] | null => cfields ?
                this.system.getEntitiesFromQuery(obj, cfields[0], cfields[1], cfields[2], cfields[3], cfields[4], cfields[5]) :
                this.system.getEntitiesFromQuery(obj)
        }
        return obj
    }

    /**
    * Get the entities within a specific radius of an entity.
    * @param id The id of the center entity.
    * @param radius The radius to search.
    * @slash
    */
    public radius(id: string, radius: number): IEntity | null {
        const spacial_query = this.query("minecraft:position")
        const comp = this.system.getComponent("minecraft:position", id).data
        return !comp ? comp : this.system.getEntitiesFromQuery(spacial_query, comp.x - radius, comp.x + radius, comp.y - radius, comp.y + radius, comp.z - radius, comp.z + radius);
    }

    /**
    * Execute a slash command.
    * @param command The command to execute.
    * @param callback The callback to invoke when the command returned data.
    * @slash
    */
    public cmd(command: string, callback?: Function): void {
        if (!command.startsWith("/")) command = `/${command}`
        this.system.executeCommand(command, ({ data }: IExecuteCommandCallback) => {
            if (callback) callback(data)
        })
    }

    /**
    * Get blocks from the world.
    * @param area The ticking area to use.
    * @param coords 3 coords specifying the location of a block or 6 for an area of blocks.
    * @block
    */
    public block(area: ITickingArea, coords: [number, number, number] | [number, number, number, number, number, number]): IBlock {
        return coords.length === 3 ? this.system.getBlock(area, coords[0], coords[1], coords[2]) : this.system.getBlock(area, coords[0], coords[1], coords[2], coords[3], coords[4], coords[5])
    }

    /**
    * Get the data of a component stored in level.
    * @param id The id of the component.
    * @param data The data to set the component to.
    * @entity
    * @shorthand
    */
    public level(id: string, data?: any[] | object | Function): BedComponent | null | void {
        const obj = this.getComponent(id, this.system.level)
        if (!data) return obj
        if (typeof obj === "object" && obj !== null) obj.data(data)
        return null
    }

    /**
    * Check if a specific block has loaded.
    * @param coords The coords of the block to check.
    * @param callback The callback to fire after checking.
    * @slash
    * @shorthand
    */
    public blockLoaded(coords: [number, number, number], callback: Function): void {
        this.cmd(`testforblock ${coords[0]} ${coords[1]} ${coords[2]} air`, ({ data }: { data: { message: string; statusCode: number; } }) => callback(data.message !== "Cannot test for block outside of the world"))
    }

    /**
    * Check if a specific chunk has loaded.
    * @param coords The coords of the chunk to check.
    * @param callback The callback to fire after checking.
    * @slash
    * @shorthand
    */
    public chunkLoaded(coords: [number, number], callback: Function): void {
        this.blockLoaded([coords[0] * 16, 0, coords[1] * 16], callback)
    }

    /**
    * Extend DevBed functionality.
    * @param data The data to apply to DevBed. Specify names as keys and functions as values.
    * @utility
    */
    public extend(data: { [key: string]: Function }): void {
        this.ext = { ...this.ext, ...data }
    }
}<|MERGE_RESOLUTION|>--- conflicted
+++ resolved
@@ -53,16 +53,10 @@
     filter(identifier: string): void,
 
     /**
-<<<<<<< HEAD
     * Get the entities that the query captured.
     * @param cfields Filter the result by component fields.
     */
     search(cfields?: [number, number, number, number, number, number]): any[] | null
-=======
-    * Get the entities that the query captured.     * @param cfields Filter the result by component fields.
-    */
-    entities(cfields?: [number, number, number, number, number, number]): any[] | null
->>>>>>> 65877d20
 }
 
 /**
@@ -87,11 +81,7 @@
     * @param ent The identifier of the entity.
     * @param data The data to change provided as an object or as a Function that takes and returns a value.
     */
-<<<<<<< HEAD
     data(ent: IEntity | BedEntity, data?: object | Function): IComponent<any> | boolean | null,
-=======
-    data(ent: IEntity | BedEntity, data: object | Function): IComponent<any> | boolean | null,
->>>>>>> 65877d20
 
     /**
     * Reload the component.
